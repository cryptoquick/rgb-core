// LNP/BP Rust Library
// Written in 2020 by
//     Dr. Maxim Orlovsky <orlovsky@pandoracore.com>
//
// To the extent possible under law, the author(s) have dedicated all
// copyright and related and neighboring rights to this software to
// the public domain worldwide. This software is distributed without
// any warranty.
//
// You should have received a copy of the MIT License
// along with this software.
// If not, see <https://opensource.org/licenses/MIT>.


use std::{
    sync::Once,
    convert::TryFrom,
    collections::HashMap
};

<<<<<<< HEAD
use bitcoin::util::uint::Uint256;

use super::Schemata;
use crate::bp::Network;
=======
use super::{Network, Schemata};
>>>>>>> ca3f987a
use crate::rgb::{
    self,
    state, data, seal, metadata,
    schema::{
        *,
        Bits::*,
        Occurences::*,
        StateFormat::*,
        script::{
            Scripting,
            StandardProcedure::*,
            Procedure::*,
            Extensions::*
        }
    }
};

#[non_exhaustive]
#[derive(Clone, PartialEq, PartialOrd, Debug, Display)]
#[display_from(Debug)]
pub enum Error {
    SealError(seal::Error)
}

impl From<seal::Error> for Error {
    fn from(error: seal::Error) -> Self {
        Self::SealError(error)
    }
}


pub type Balances = HashMap<bitcoin::OutPoint, data::amount::Commitment>;

/// Schema for fungible assets with possible secondary issuance and history pruning (standard RGB-1)
pub struct Rgb1();

impl Rgb1 {
    const PRIM_ISSUE_TS: usize = 0;
    const SEC_ISSUE_TS: usize = 0;
    const TRANSFER_TS: usize = 0;
    const PRINE_TS: usize = 0;

    const ISSUE_SEAL: usize = 0;
    const BALANCE_SEAL: usize = 1;
    const PRUNE_SEAL: usize = 2;

    fn balances_to_bound_state(balances: Balances) -> Result<state::State, Error> {
        let seals_count = balances.len();
        Ok(rgb::State::from_inner(
            balances.into_iter().try_fold(
                Vec::<state::Partial>::with_capacity(seals_count),
                |mut bound_state, (outpoint, balance)| -> Result<Vec<state::Partial>, Error> {
                    bound_state.push(state::Partial::State(state::Bound {
                        id: seal::Type(Self::BALANCE_SEAL as u16),
                        seal: rgb::Seal::try_from(outpoint)?,
                        val: rgb::Data::Balance(balance)
                    }));
                    Ok(bound_state)
                }
            )?
        ))
    }

    pub fn issue(network: Network, ticker: &str, name: &str, descr: Option<&str>,
                 balances: Balances, precision: u8,
                 supply: Option<u64>, dust: Option<u64>) -> Result<rgb::Transition, Error> {
        // TODO: Add ability to control secondary issuance and pruning

        // TODO: Add validation against the schema
        //let schema = Self::get_schema();
        //let ts_schema = &schema.transitions[PRIM_ISSUE_TS];

        let mut meta = rgb::Metadata::from_inner(vec![
            metadata::Field { id: metadata::Type(0), val: metadata::Value::Str(String::from(ticker)) },
            metadata::Field { id: metadata::Type(1), val: metadata::Value::Str(String::from(name)) },
            metadata::Field { id: metadata::Type(5), val: metadata::Value::U8(precision) },
            metadata::Field { id: metadata::Type(7), val: metadata::Value::U32(network.into()) },
        ]);
        if let Some(descr) = descr {
            meta.as_mut().push(
                metadata::Field { id: metadata::Type(2), val: metadata::Value::Str(String::from(descr)) }
            );
        }
        if let Some(supply) = supply {
            meta.as_mut().push(
                metadata::Field { id: metadata::Type(3), val: metadata::Value::U64(supply) }
            );
        }
        if let Some(dust) = dust {
            meta.as_mut().push(
                metadata::Field { id: metadata::Type(5), val: metadata::Value::U64(dust) }
            );
        }

        let state = Self::balances_to_bound_state(balances)?;

        Ok(rgb::Transition { meta, state, script: None })
    }

    pub fn transfer(balances: Balances) -> Result<rgb::Transition, Error> {
        let state = Self::balances_to_bound_state(balances)?;

        Ok(rgb::Transition { meta: rgb::Metadata::default(), state, script: None })
    }
}

impl Schemata for Rgb1 {
    fn get_schema() -> &'static Schema {
        static ONCE: Once = Once::new();
        let mut schema: &'static Option<Schema> = &None;

        ONCE.call_once(|| {
            schema = Box::leak(Box::new(Some(Schema {
                seals: map!{
                    Self::ISSUE_SEAL => NoState,
                    Self::BALANCE_SEAL => Amount,
                    Self::PRUNE_SEAL => NoState
                },
                transitions: vec![
                    // Genesis state: primary issue
                    Transition {
                        closes: None,
                        fields: vec![
                            // Ticker
                            Field(FieldFormat::String(16), Once),
                            // Title
                            Field(FieldFormat::String(256), Once),
                            // Description
                            Field(FieldFormat::String(1024), NoneOrOnce),
                            // Total supply
                            Field(FieldFormat::Unsigned { bits: Bit64, min: None, max: None }, NoneOrOnce),
                            // Fractional bits
                            Field(FieldFormat::Unsigned { bits: Bit8, min: None, max: None }, Once),
                            // Dust limit
                            Field(FieldFormat::Unsigned { bits: Bit64, min: None, max: None }, NoneOrOnce),
                            // Network
                            Field(FieldFormat::Unsigned { bits: Bit32, min: None, max: None }, Once),
                        ],
                        binds: map!{
                            Self::BALANCE_SEAL => OnceOrUpTo(None),
                            Self::ISSUE_SEAL => NoneOrOnce,
                            Self::PRUNE_SEAL => NoneOrOnce
                        },
                        scripting: Scripting {
                            validation: Standard(Rgb1Genesis),
                            extensions: ScriptsDenied
                        }
                    },
                    // Issuance transition: secondary issue
                    Transition {
                        closes: Some(map! {
                            Self::ISSUE_SEAL => Once
                        }),
                        fields: vec![],
                        binds: map!{
                            Self::BALANCE_SEAL => OnceOrUpTo(None),
                            Self::ISSUE_SEAL => NoneOrUpTo(None)
                        },
                        scripting: Scripting {
                            validation: Standard(Rgb1Issue),
                            extensions: ScriptsDenied
                        }
                    },
                    // Amount transition: asset transfers
                    Transition {
                        closes: Some(map!{
                            Self::BALANCE_SEAL => OnceOrUpTo(None)
                        }),
                        fields: vec![],
                        binds: map!{
                            Self::BALANCE_SEAL => NoneOrUpTo(None)
                        },
                        scripting: Scripting {
                            validation: Standard(Rgb1Transfer),
                            extensions: ScriptsDenied
                        }
                    },
                    // Pruning transition: asset re-issue
                    Transition {
                        closes: Some(map!{
                            Self::PRUNE_SEAL => NoneOrOnce
                        }),
                        fields: vec![],
                        binds: map!{
                            Self::BALANCE_SEAL => OnceOrUpTo(None),
                            Self::PRUNE_SEAL => Once
                        },
                        scripting: Scripting {
                            validation: Standard(Rgb1Prune),
                            extensions: ScriptsDenied
                        }
                    }
                ]
            })));
        });

        schema.as_ref().expect("This must be always initialized")
    }
}<|MERGE_RESOLUTION|>--- conflicted
+++ resolved
@@ -18,14 +18,8 @@
     collections::HashMap
 };
 
-<<<<<<< HEAD
-use bitcoin::util::uint::Uint256;
-
 use super::Schemata;
 use crate::bp::Network;
-=======
-use super::{Network, Schemata};
->>>>>>> ca3f987a
 use crate::rgb::{
     self,
     state, data, seal, metadata,
